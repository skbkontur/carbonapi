version = 1

test_patterns = [
  "*/tests/**",
  "**/*_test.go"
]

exclude_patterns = [
  "*/tests/**",
  "vendor/**"
]

[[analyzers]]
name = "go"
enabled = true

  [analyzers.meta]
<<<<<<< HEAD
  import_path = "github.com/grafana/carbonapi"
=======
  import_root = "github.com/go-graphite/carbonapi"
>>>>>>> e33e8818
  dependencies_vendored = true<|MERGE_RESOLUTION|>--- conflicted
+++ resolved
@@ -15,9 +15,5 @@
 enabled = true
 
   [analyzers.meta]
-<<<<<<< HEAD
   import_path = "github.com/grafana/carbonapi"
-=======
-  import_root = "github.com/go-graphite/carbonapi"
->>>>>>> e33e8818
   dependencies_vendored = true