--- conflicted
+++ resolved
@@ -61,16 +61,12 @@
 
 	return helper.AggregateSeries(e, args, func(values []float64) float64 {
 		return consolidations.Percentile(values, percent, interpolate)
-<<<<<<< HEAD
-	}, float64(xFilesFactor))
-=======
-	}, fconfig.Config.ExtractTagsFromArgs)
+	}, float64(xFilesFactor), fconfig.Config.ExtractTagsFromArgs)
 }
 
 // SetExtractTagsFromArgs for use in tests
 func (f *percentileOfSeries) SetExtractTagsFromArgs(e bool) {
 	f.extractTagsFromArgs = e
->>>>>>> 190f7460
 }
 
 // Description is auto-generated description, based on output of https://github.com/graphite-project/graphite-web
