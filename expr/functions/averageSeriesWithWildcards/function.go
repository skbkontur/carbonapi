package averageSeriesWithWildcards

import (
	"context"
	"math"
	"strings"

	"github.com/grafana/carbonapi/expr/helper"
	"github.com/grafana/carbonapi/expr/interfaces"
	"github.com/grafana/carbonapi/expr/types"
	"github.com/grafana/carbonapi/pkg/parser"
)

type averageSeriesWithWildcards struct {
	interfaces.FunctionBase
}

func GetOrder() interfaces.Order {
	return interfaces.Any
}

func New(configFile string) []interfaces.FunctionMetadata {
	res := make([]interfaces.FunctionMetadata, 0)
	f := &averageSeriesWithWildcards{}
	for _, n := range []string{"averageSeriesWithWildcards"} {
		res = append(res, interfaces.FunctionMetadata{Name: n, F: f})
	}
	return res
}

// averageSeriesWithWildcards(seriesLIst, *position)
func (f *averageSeriesWithWildcards) Do(ctx context.Context, e parser.Expr, from, until int64, values map[parser.MetricRequest][]*types.MetricData) ([]*types.MetricData, error) {
	/* TODO(dgryski): make sure the arrays are all the same 'size'
	   (duplicated from sumSeriesWithWildcards because of similar logic but aggregation) */
	args, err := helper.GetSeriesArg(ctx, e.Arg(0), from, until, values)
	if err != nil {
		return nil, err
	}

	fields, err := e.GetIntArgs(1)
	if err != nil {
		return nil, err
	}

	nodeList := make([]string, 0, 256)
	groups := make(map[string][]*types.MetricData)

	for _, a := range args {
		nodes := strings.Split(a.Tags["name"], ".")
		s := make([]string, 0, len(nodes))
		// Yes, this is O(n^2), but len(nodes) < 10 and len(fields) < 3
		// Iterating an int slice is faster than a map for n ~ 30
		// http://www.antoine.im/posts/someone_is_wrong_on_the_internet
		for i, n := range nodes {
			if !helper.Contains(fields, i) {
				s = append(s, n)
			}
		}

		node := strings.Join(s, ".")

		if len(groups[node]) == 0 {
			nodeList = append(nodeList, node)
		}

		groups[node] = append(groups[node], a)
	}

	results := make([]*types.MetricData, len(nodeList))

	for i, series := range nodeList {
		args := groups[series]
<<<<<<< HEAD
		r := args[0].CopyLink()
		r.Name = series
		r.Tags["name"] = series
=======
		name := "averageSeriesWithWildcards(" + series + ")"
		r := args[0].CopyTag(name, map[string]string{"name": series})
>>>>>>> e33e8818
		r.Values = make([]float64, len(args[0].Values))

		length := make([]float64, len(args[0].Values))
		atLeastOne := make([]bool, len(args[0].Values))
		for _, arg := range args {
			for i, v := range arg.Values {
				if math.IsNaN(v) {
					continue
				}
				atLeastOne[i] = true
				length[i]++
				r.Values[i] += v
			}
		}

		for i, v := range atLeastOne {
			if v {
				r.Values[i] = r.Values[i] / length[i]
			} else {
				r.Values[i] = math.NaN()
			}
		}

<<<<<<< HEAD
		results = append(results, r)
=======
		results[i] = r
>>>>>>> e33e8818
	}
	return results, nil
}

// Description is auto-generated description, based on output of https://github.com/graphite-project/graphite-web
func (f *averageSeriesWithWildcards) Description() map[string]types.FunctionDescription {
	return map[string]types.FunctionDescription{
		"averageSeriesWithWildcards": {
			Description: "Call averageSeries after inserting wildcards at the given position(s).\n\nExample:\n\n.. code-block:: none\n\n  &target=averageSeriesWithWildcards(host.cpu-[0-7}.cpu-{user,system}.value, 1)\n\nThis would be the equivalent of\n\n.. code-block:: none\n\n  &target=averageSeries(host.*.cpu-user.value)&target=averageSeries(host.*.cpu-system.value)\n\nThis is an alias for :py:func:`aggregateWithWildcards <aggregateWithWildcards>` with aggregation ``average``.",
			Function:    "averageSeriesWithWildcards(seriesList, *position)",
			Group:       "Combine",
			Module:      "graphite.render.functions",
			Name:        "averageSeriesWithWildcards",
			Params: []types.FunctionParam{
				{
					Name:     "seriesList",
					Required: true,
					Type:     types.SeriesList,
				},
				{
					Multiple: true,
					Name:     "position",
					Type:     types.Node,
				},
			},
			SeriesChange: true, // function aggregate metrics or change series items count
			NameChange:   true, // name changed
			TagsChange:   true, // name tag changed
			ValuesChange: true, // values changed
		},
	}
}<|MERGE_RESOLUTION|>--- conflicted
+++ resolved
@@ -70,14 +70,8 @@
 
 	for i, series := range nodeList {
 		args := groups[series]
-<<<<<<< HEAD
-		r := args[0].CopyLink()
-		r.Name = series
-		r.Tags["name"] = series
-=======
 		name := "averageSeriesWithWildcards(" + series + ")"
 		r := args[0].CopyTag(name, map[string]string{"name": series})
->>>>>>> e33e8818
 		r.Values = make([]float64, len(args[0].Values))
 
 		length := make([]float64, len(args[0].Values))
@@ -101,11 +95,7 @@
 			}
 		}
 
-<<<<<<< HEAD
-		results = append(results, r)
-=======
 		results[i] = r
->>>>>>> e33e8818
 	}
 	return results, nil
 }
