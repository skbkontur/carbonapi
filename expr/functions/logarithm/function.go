--- conflicted
+++ resolved
@@ -2,6 +2,7 @@
 
 import (
 	"context"
+	"fmt"
 	"math"
 	"strconv"
 
@@ -67,11 +68,7 @@
 		for i, v := range a.Values {
 			r.Values[i] = math.Log(v) / baseLog
 		}
-<<<<<<< HEAD
-		results = append(results, r)
-=======
-		results[j] = &r
->>>>>>> e33e8818
+		results[j] = r
 	}
 	return results, nil
 }
