package timeSlice

import (
	"context"
	"math"
	"strconv"
	"time"

	"github.com/grafana/carbonapi/expr/helper"
	"github.com/grafana/carbonapi/expr/interfaces"
	"github.com/grafana/carbonapi/expr/types"
	"github.com/grafana/carbonapi/pkg/parser"
)

type timeSlice struct {
	interfaces.FunctionBase
}

func GetOrder() interfaces.Order {
	return interfaces.Any
}

func New(configFile string) []interfaces.FunctionMetadata {
	res := make([]interfaces.FunctionMetadata, 0)
	f := &timeSlice{}
	functions := []string{"timeSlice"}
	for _, n := range functions {
		res = append(res, interfaces.FunctionMetadata{Name: n, F: f})
	}
	return res
}

func (f *timeSlice) Do(ctx context.Context, e parser.Expr, from, until int64, values map[parser.MetricRequest][]*types.MetricData) ([]*types.MetricData, error) {
	start32, err := e.GetIntervalArg(1, -1)
	if err != nil {
		return nil, err
	}
	start := int64(start32)

	end, err := e.GetIntervalNamedOrPosArgDefault("endSliceAt", 2, -1, 0)
	if err != nil {
		return nil, err
	}
	now := time.Now().Unix()
	start += now
	end += now

	startStr := strconv.FormatInt(start, 10)
	endStr := strconv.FormatInt(end, 10)

	arg, err := helper.GetSeriesArg(ctx, e.Args()[0], from, until, values)
	if err != nil {
		return nil, err
	}

	results := make([]*types.MetricData, len(arg))

<<<<<<< HEAD
	for _, a := range arg {
		r := a.CopyLink()
		r.Name = fmt.Sprintf("timeSlice(%s, %d, %d)", a.Name, start, end)
=======
	for n, a := range arg {
		r := *a
		r.Name = "timeSlice(" + a.Name + "," + startStr + "," + endStr + ")"
>>>>>>> e33e8818
		r.Values = make([]float64, len(a.Values))
		r.Tags["timeSliceStart"] = fmt.Sprintf("%d", start)
		r.Tags["timeSliceEnd"] = fmt.Sprintf("%d", end)

		current := from
		for i, v := range a.Values {
			if current < start || current > end {
				r.Values[i] = math.NaN()
			} else {
				r.Values[i] = v
			}
			current += a.StepTime
		}
<<<<<<< HEAD
		results = append(results, r)
=======
		results[n] = &r
>>>>>>> e33e8818
	}

	return results, nil
}

// Description is auto-generated description, based on output of https://github.com/graphite-project/graphite-web
func (f *timeSlice) Description() map[string]types.FunctionDescription {
	return map[string]types.FunctionDescription{
		"timeSlice": {
			Name:        "timeSlice",
			Function:    "timeSlice(seriesList, startSliceAt, endSliceAt='now')",
			Description: "Takes one metric or a wildcard metric, followed by a quoted string with the\ntime to start the line and another quoted string with the time to end the line.\nThe start and end times are inclusive. See ``from / until`` in the render\\_api_\nfor examples of time formats.\n\nUseful for filtering out a part of a series of data from a wider range of\ndata.\n\nExample:\n\n.. code-block:: none\n\n  &target=timeSlice(network.core.port1,\"00:00 20140101\",\"11:59 20140630\")\n  &target=timeSlice(network.core.port1,\"12:00 20140630\",\"now\")",
			Module:      "graphite.render.functions",
			Group:       "Transform",
			Params: []types.FunctionParam{
				{
					Name:     "seriesList",
					Type:     types.SeriesList,
					Required: true,
				},
				{
					Name:     "startSliceAt",
					Type:     types.Date,
					Required: true,
				},
				{
					Name:    "endSliceAt",
					Type:    types.Interval,
					Default: types.NewSuggestion("now"),
				},
			},
			NameChange:   true, // name changed
			ValuesChange: true, // values changed
		},
	}
}<|MERGE_RESOLUTION|>--- conflicted
+++ resolved
@@ -2,6 +2,7 @@
 
 import (
 	"context"
+	"fmt"
 	"math"
 	"strconv"
 	"time"
@@ -55,15 +56,9 @@
 
 	results := make([]*types.MetricData, len(arg))
 
-<<<<<<< HEAD
-	for _, a := range arg {
+	for n, a := range arg {
 		r := a.CopyLink()
-		r.Name = fmt.Sprintf("timeSlice(%s, %d, %d)", a.Name, start, end)
-=======
-	for n, a := range arg {
-		r := *a
 		r.Name = "timeSlice(" + a.Name + "," + startStr + "," + endStr + ")"
->>>>>>> e33e8818
 		r.Values = make([]float64, len(a.Values))
 		r.Tags["timeSliceStart"] = fmt.Sprintf("%d", start)
 		r.Tags["timeSliceEnd"] = fmt.Sprintf("%d", end)
@@ -77,11 +72,8 @@
 			}
 			current += a.StepTime
 		}
-<<<<<<< HEAD
-		results = append(results, r)
-=======
-		results[n] = &r
->>>>>>> e33e8818
+
+		results[n] = r
 	}
 
 	return results, nil
