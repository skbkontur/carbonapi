--- conflicted
+++ resolved
@@ -6,20 +6,12 @@
 	"testing"
 	"time"
 
-<<<<<<< HEAD
 	"github.com/grafana/carbonapi/expr/helper"
 	"github.com/grafana/carbonapi/expr/metadata"
 	"github.com/grafana/carbonapi/expr/types"
 	"github.com/grafana/carbonapi/pkg/parser"
 	th "github.com/grafana/carbonapi/tests"
-=======
-	"github.com/go-graphite/carbonapi/expr/helper"
-	"github.com/go-graphite/carbonapi/expr/metadata"
-	"github.com/go-graphite/carbonapi/expr/types"
-	"github.com/go-graphite/carbonapi/pkg/parser"
-	th "github.com/go-graphite/carbonapi/tests"
-	"github.com/go-graphite/carbonapi/tests/compare"
->>>>>>> e33e8818
+	"github.com/grafana/carbonapi/tests/compare"
 )
 
 func init() {
@@ -41,49 +33,49 @@
 			map[parser.MetricRequest][]*types.MetricData{
 				{"metric1", -3, 1}: {types.MakeMetricData("metric1", []float64{1, 2, 3, 1, 2, 3}, 1, now32)},
 			},
-			[]*types.MetricData{types.MakeMetricData(`movingWindow(metric1,"3sec")`, []float64{2, 2, 2}, 1, 0)}, // StartTime = from
+			[]*types.MetricData{types.MakeMetricData(`movingWindow(metric1,'3sec')`, []float64{2, 2, 2}, 1, 0)}, // StartTime = from
 		},
 		{
 			"movingWindow(metric1,'3sec','avg_zero')",
 			map[parser.MetricRequest][]*types.MetricData{
 				{"metric1", -3, 1}: {types.MakeMetricData("metric1", []float64{1, 2, math.NaN(), 1, math.NaN(), 3}, 1, now32)},
 			},
-			[]*types.MetricData{types.MakeMetricData(`movingWindow(metric1,"3sec")`, []float64{1, 1, 0.3333333333333333}, 1, 0)}, // StartTime = from
+			[]*types.MetricData{types.MakeMetricData(`movingWindow(metric1,'3sec')`, []float64{1, 1, 0.3333333333333333}, 1, 0)}, // StartTime = from
 		},
 		{
 			"movingWindow(metric1,'3sec','count')",
 			map[parser.MetricRequest][]*types.MetricData{
 				{"metric1", -3, 1}: {types.MakeMetricData("metric1", []float64{1, 2, math.NaN(), 1, math.NaN(), 3}, 1, now32)},
 			},
-			[]*types.MetricData{types.MakeMetricData(`movingWindow(metric1,"3sec")`, []float64{2, 2, 1}, 1, 0)}, // StartTime = from
+			[]*types.MetricData{types.MakeMetricData(`movingWindow(metric1,'3sec')`, []float64{2, 2, 1}, 1, 0)}, // StartTime = from
 		},
 		{
 			"movingWindow(metric1,'3sec','diff')",
 			map[parser.MetricRequest][]*types.MetricData{
 				{"metric1", -3, 1}: {types.MakeMetricData("metric1", []float64{1, 2, 3, 0, math.NaN(), 5}, 1, now32)},
 			},
-			[]*types.MetricData{types.MakeMetricData(`movingWindow(metric1,"3sec")`, []float64{-4, -1, 3}, 1, 0)}, // StartTime = from
+			[]*types.MetricData{types.MakeMetricData(`movingWindow(metric1,'3sec')`, []float64{-4, -1, 3}, 1, 0)}, // StartTime = from
 		},
 		{
 			"movingWindow(metric1,'3sec','range')",
 			map[parser.MetricRequest][]*types.MetricData{
 				{"metric1", -3, 1}: {types.MakeMetricData("metric1", []float64{1, 2, 3, 0, math.NaN(), 5}, 1, now32)},
 			},
-			[]*types.MetricData{types.MakeMetricData(`movingWindow(metric1,"3sec")`, []float64{2, 3, 3}, 1, 0)}, // StartTime = from
+			[]*types.MetricData{types.MakeMetricData(`movingWindow(metric1,'3sec')`, []float64{2, 3, 3}, 1, 0)}, // StartTime = from
 		},
 		{
 			"movingWindow(metric1,'3sec','stddev')",
 			map[parser.MetricRequest][]*types.MetricData{
 				{"metric1", -3, 1}: {types.MakeMetricData("metric1", []float64{1, 2, 0, 3, math.NaN(), 5}, 1, now32)},
 			},
-			[]*types.MetricData{types.MakeMetricData(`movingWindow(metric1,"3sec")`, []float64{0.8164965809277259, 1.247219128924647, 1.5}, 1, 0)}, // StartTime = from
+			[]*types.MetricData{types.MakeMetricData(`movingWindow(metric1,'3sec')`, []float64{0.8164965809277259, 1.247219128924647, 1.5}, 1, 0)}, // StartTime = from
 		},
 		{
 			"movingWindow(metric1,'3sec','last')",
 			map[parser.MetricRequest][]*types.MetricData{
 				{"metric1", -3, 1}: {types.MakeMetricData("metric1", []float64{1, 2, 3, 0, math.NaN(), 5}, 1, now32)},
 			},
-			[]*types.MetricData{types.MakeMetricData(`movingWindow(metric1,"3sec")`, []float64{3, 0, math.NaN()}, 1, 0)}, // StartTime = from
+			[]*types.MetricData{types.MakeMetricData(`movingWindow(metric1,'3sec')`, []float64{3, 0, math.NaN()}, 1, 0)}, // StartTime = from
 		},
 		{
 			"movingAverage(metric1,'3sec')",
@@ -138,7 +130,6 @@
 
 }
 
-<<<<<<< HEAD
 func TestMovingXFilesFactor(t *testing.T) {
 	now32 := int64(time.Now().Unix())
 
@@ -148,7 +139,7 @@
 			map[parser.MetricRequest][]*types.MetricData{
 				{"metric1", -3, 1}: {types.MakeMetricData("metric1", []float64{1, 2, 3, 1, math.NaN(), 2, math.NaN(), 3}, 1, now32)},
 			},
-			[]*types.MetricData{types.MakeMetricData(`movingSum(metric1,"3sec")`, []float64{6, 6, 4, 3, math.NaN()}, 1, 0)}, // StartTime = from
+			[]*types.MetricData{types.MakeMetricData(`movingSum(metric1,'3sec')`, []float64{6, 6, 4, 3, math.NaN()}, 1, 0)}, // StartTime = from
 		},
 		{
 			"movingAverage(metric1,4,0.6)",
@@ -163,7 +154,10 @@
 		testName := tt.Target
 		t.Run(testName, func(t *testing.T) {
 			th.TestEvalExpr(t, &tt)
-=======
+		})
+	}
+}
+
 func BenchmarkMoving(b *testing.B) {
 	benchmarks := []struct {
 		target string
@@ -249,7 +243,6 @@
 				}
 				_ = g
 			}
->>>>>>> e33e8818
 		})
 	}
 }