package pow

import (
	"context"
	"math"
	"strconv"

	"github.com/grafana/carbonapi/expr/helper"
	"github.com/grafana/carbonapi/expr/interfaces"
	"github.com/grafana/carbonapi/expr/types"
	"github.com/grafana/carbonapi/pkg/parser"
)

type pow struct {
	interfaces.FunctionBase
}

func GetOrder() interfaces.Order {
	return interfaces.Any
}

func New(configFile string) []interfaces.FunctionMetadata {
	res := make([]interfaces.FunctionMetadata, 0)
	f := &pow{}
	functions := []string{"pow"}
	for _, n := range functions {
		res = append(res, interfaces.FunctionMetadata{Name: n, F: f})
	}
	return res
}

// pow(seriesList,factor)
func (f *pow) Do(ctx context.Context, e parser.Expr, from, until int64, values map[parser.MetricRequest][]*types.MetricData) ([]*types.MetricData, error) {
	arg, err := helper.GetSeriesArg(ctx, e.Arg(0), from, until, values)
	if err != nil {
		return nil, err
	}
	factor, err := e.GetFloatArg(1)
	if err != nil {
		return nil, err
	}
	factorStr := strconv.FormatFloat(factor, 'g', -1, 64)

<<<<<<< HEAD
	for _, a := range arg {
		r := a.CopyLink()
		r.Name = fmt.Sprintf("pow(%s,%g)", a.Name, factor)
=======
	results := make([]*types.MetricData, len(arg))
	for j, a := range arg {
		r := *a
		r.Name = "pow(" + a.Name + "," + factorStr + ")"
>>>>>>> e33e8818
		r.Values = make([]float64, len(a.Values))
		r.Tags["pow"] = fmt.Sprintf("%f", factor)

		for i, v := range a.Values {
			if math.IsNaN(v) {
				r.Values[i] = math.NaN()
			} else {
				r.Values[i] = math.Pow(v, factor)
			}
		}
<<<<<<< HEAD
		results = append(results, r)
=======
		results[j] = &r
>>>>>>> e33e8818
	}
	return results, nil
}

// Description is auto-generated description, based on output of https://github.com/graphite-project/graphite-web
func (f *pow) Description() map[string]types.FunctionDescription {
	return map[string]types.FunctionDescription{
		"pow": {
			Description: "Takes one metric or a wildcard seriesList followed by a constant, and raises the datapoint\nby the power of the constant provided at each point.\n\nExample:\n\n.. code-block:: none\n\n  &target=pow(Server.instance01.threads.busy,10)\n  &target=pow(Server.instance*.threads.busy,10)",
			Function:    "pow(seriesList, factor)",
			Group:       "Transform",
			Module:      "graphite.render.functions",
			Name:        "pow",
			Params: []types.FunctionParam{
				{
					Name:     "seriesList",
					Required: true,
					Type:     types.SeriesList,
				},
				{
					Name:     "factor",
					Required: true,
					Type:     types.Float,
				},
			},
			NameChange:   true, // name changed
			ValuesChange: true, // values changed
		},
	}
}<|MERGE_RESOLUTION|>--- conflicted
+++ resolved
@@ -2,6 +2,7 @@
 
 import (
 	"context"
+	"fmt"
 	"math"
 	"strconv"
 
@@ -40,17 +41,11 @@
 		return nil, err
 	}
 	factorStr := strconv.FormatFloat(factor, 'g', -1, 64)
+	results := make([]*types.MetricData, len(arg))
 
-<<<<<<< HEAD
-	for _, a := range arg {
+	for j, a := range arg {
 		r := a.CopyLink()
-		r.Name = fmt.Sprintf("pow(%s,%g)", a.Name, factor)
-=======
-	results := make([]*types.MetricData, len(arg))
-	for j, a := range arg {
-		r := *a
-		r.Name = "pow(" + a.Name + "," + factorStr + ")"
->>>>>>> e33e8818
+		r.Name = fmt.Sprintf("pow(%s,%s)", a.Name, factorStr)
 		r.Values = make([]float64, len(a.Values))
 		r.Tags["pow"] = fmt.Sprintf("%f", factor)
 
@@ -61,11 +56,7 @@
 				r.Values[i] = math.Pow(v, factor)
 			}
 		}
-<<<<<<< HEAD
-		results = append(results, r)
-=======
-		results[j] = &r
->>>>>>> e33e8818
+		results[j] = r
 	}
 	return results, nil
 }
