package perSecond

import (
	"context"
	"errors"
	"math"
	"strconv"

	"github.com/grafana/carbonapi/expr/helper"
	"github.com/grafana/carbonapi/expr/interfaces"
	"github.com/grafana/carbonapi/expr/types"
	"github.com/grafana/carbonapi/pkg/parser"
)

// TODO(civil): See if it's possible to merge it with NonNegativeDerivative
type perSecond struct {
	interfaces.FunctionBase
}

func GetOrder() interfaces.Order {
	return interfaces.Any
}

func New(configFile string) []interfaces.FunctionMetadata {
	res := make([]interfaces.FunctionMetadata, 0)
	f := &perSecond{}
	functions := []string{"perSecond"}
	for _, n := range functions {
		res = append(res, interfaces.FunctionMetadata{Name: n, F: f})
	}
	return res
}

// perSecond(seriesList, maxValue=None)
func (f *perSecond) Do(ctx context.Context, e parser.Expr, from, until int64, values map[parser.MetricRequest][]*types.MetricData) ([]*types.MetricData, error) {
	args, err := helper.GetSeriesArg(ctx, e.Arg(0), from, until, values)
	if err != nil {
		return nil, err
	}

	maxValue, err := e.GetFloatNamedOrPosArgDefault("maxValue", 1, math.NaN())
	if err != nil {
		return nil, err
	}
	minValue, err := e.GetFloatNamedOrPosArgDefault("minValue", 2, math.NaN())
	if err != nil {
		return nil, err
	}
	hasMax := !math.IsNaN(maxValue)
	hasMin := !math.IsNaN(minValue)

	if hasMax && hasMin && maxValue <= minValue {
		return nil, errors.New("minValue must be lower than maxValue")
	}
	if hasMax && !hasMin {
		minValue = 0
	}

	var minValueStr string
	var maxValueStr string
	if hasMax {
		maxValueStr = strconv.FormatFloat(maxValue, 'g', -1, 64)
	}
	if hasMin {
		minValueStr = strconv.FormatFloat(minValue, 'g', -1, 64)
	}

	argMask := 0
	if _, ok := e.NamedArg("maxValue"); ok || e.ArgsLen() > 1 {
		argMask |= 1
	}
	if _, ok := e.NamedArg("minValue"); ok || e.ArgsLen() > 2 {
		argMask |= 2
	}

	result := make([]*types.MetricData, len(args))
	for i, a := range args {
		var name string
		switch argMask {
		case 3:
			name = "perSecond(" + a.Name + "," + maxValueStr + "," + minValueStr + ")"
		case 2:
			name = "perSecond(" + a.Name + ",minValue=" + minValueStr + ")"
		case 1:
			name = "perSecond(" + a.Name + "," + maxValueStr + ")"
		case 0:
			name = "perSecond(" + a.Name + ")"
		}

<<<<<<< HEAD
		r := a.CopyLink()
=======
		r := a.CopyLinkTags()
>>>>>>> e33e8818
		r.Name = name
		r.Values = make([]float64, len(a.Values))
		r.Tags["perSecond"] = "1"

		prev := a.Values[0]
		for i, v := range a.Values {
			if i == 0 || math.IsNaN(a.Values[i]) || math.IsNaN(a.Values[i-1]) {
				r.Values[i] = math.NaN()
				prev = v
				continue
			}
			// TODO(civil): Figure out if we can optimize this now when we have NaNs
			diff := v - prev
			if diff >= 0 {
				r.Values[i] = diff / float64(a.StepTime)
			} else if hasMax && maxValue >= v {
				r.Values[i] = ((maxValue - prev) + (v - minValue) + 1) / float64(a.StepTime)
			} else if hasMin && minValue <= v {
				r.Values[i] = (v - minValue) / float64(a.StepTime)
			} else {
				r.Values[i] = math.NaN()
			}
			prev = v
		}
<<<<<<< HEAD
		result = append(result, r)
=======
		result[i] = r
>>>>>>> e33e8818
	}
	return result, nil
}

// Description is auto-generated description, based on output of https://github.com/graphite-project/graphite-web
func (f *perSecond) Description() map[string]types.FunctionDescription {
	return map[string]types.FunctionDescription{
		"perSecond": {
			Description: "NonNegativeDerivative adjusted for the series time interval\nThis is useful for taking a running total metric and showing how many requests\nper second were handled.\n\nExample:\n\n.. code-block:: none\n\n  &target=perSecond(company.server.application01.ifconfig.TXPackets)\n\nEach time you run ifconfig, the RX and TXPackets are higher (assuming there\nis network traffic.) By applying the perSecond function, you can get an\nidea of the packets per second sent or received, even though you're only\nrecording the total.",
			Function:    "perSecond(seriesList, maxValue=None)",
			Group:       "Transform",
			Module:      "graphite.render.functions",
			Name:        "perSecond",
			Params: []types.FunctionParam{
				{
					Name:     "seriesList",
					Required: true,
					Type:     types.SeriesList,
				},
				{
					Name: "maxValue",
					Type: types.Float,
				},
				{
					Name: "minValue",
					Type: types.Float,
				},
			},
			NameChange:   true, // name changed
			ValuesChange: true, // values changed
		},
	}
}<|MERGE_RESOLUTION|>--- conflicted
+++ resolved
@@ -87,11 +87,7 @@
 			name = "perSecond(" + a.Name + ")"
 		}
 
-<<<<<<< HEAD
 		r := a.CopyLink()
-=======
-		r := a.CopyLinkTags()
->>>>>>> e33e8818
 		r.Name = name
 		r.Values = make([]float64, len(a.Values))
 		r.Tags["perSecond"] = "1"
@@ -116,11 +112,7 @@
 			}
 			prev = v
 		}
-<<<<<<< HEAD
-		result = append(result, r)
-=======
 		result[i] = r
->>>>>>> e33e8818
 	}
 	return result, nil
 }
