package rangeOfSeries

import (
	"context"
	"math"

	"github.com/grafana/carbonapi/expr/helper"
	"github.com/grafana/carbonapi/expr/interfaces"
	"github.com/grafana/carbonapi/expr/types"
	"github.com/grafana/carbonapi/pkg/parser"
)

type rangeOfSeries struct {
	interfaces.FunctionBase
}

func GetOrder() interfaces.Order {
	return interfaces.Any
}

func New(configFile string) []interfaces.FunctionMetadata {
	res := make([]interfaces.FunctionMetadata, 0)
	f := &rangeOfSeries{}
	functions := []string{"rangeOfSeries"}
	for _, n := range functions {
		res = append(res, interfaces.FunctionMetadata{Name: n, F: f})
	}
	return res
}

// rangeOfSeries(*seriesLists)
func (f *rangeOfSeries) Do(ctx context.Context, e parser.Expr, from, until int64, values map[parser.MetricRequest][]*types.MetricData) ([]*types.MetricData, error) {
	series, err := helper.GetSeriesArg(ctx, e.Arg(0), from, until, values)
	if err != nil {
		return nil, err
	}

<<<<<<< HEAD
	if len(series) == 0 {
		return []*types.MetricData{}, nil
	}

	r := *series[0]
	r.Name = fmt.Sprintf("%s(%s)", e.Target(), e.RawArgs())
=======
	r := series[0].CopyName(e.Target() + "(" + e.RawArgs() + ")")
>>>>>>> e33e8818
	r.Values = make([]float64, len(series[0].Values))

	commonTags := helper.GetCommonTags(series)

	if _, ok := commonTags["name"]; !ok {
		commonTags["name"] = r.Name
	}
	r.Tags = commonTags

	for i := range series[0].Values {
		var min, max float64
		count := 0
		for _, s := range series {
			if math.IsNaN(s.Values[i]) {
				continue
			}

			if count == 0 {
				min = s.Values[i]
				max = s.Values[i]
			} else {
				min = math.Min(min, s.Values[i])
				max = math.Max(max, s.Values[i])
			}

			count++
		}

		if count >= 2 {
			r.Values[i] = max - min
		} else {
			r.Values[i] = math.NaN()
		}
	}
	return []*types.MetricData{r}, err
}

// Description is auto-generated description, based on output of https://github.com/graphite-project/graphite-web
func (f *rangeOfSeries) Description() map[string]types.FunctionDescription {
	return map[string]types.FunctionDescription{
		"rangeOfSeries": {
			Description: "Takes a wildcard seriesList.\nDistills down a set of inputs into the range of the series\n\nExample:\n\n.. code-block:: none\n\n    &target=rangeOfSeries(Server*.connections.total)\n\nThis is an alias for :py:func:`aggregate <aggregate>` with aggregation ``rangeOf``.",
			Function:    "rangeOfSeries(*seriesLists)",
			Group:       "Combine",
			Module:      "graphite.render.functions",
			Name:        "rangeOfSeries",
			Params: []types.FunctionParam{
				{
					Multiple: true,
					Name:     "seriesLists",
					Required: true,
					Type:     types.SeriesList,
				},
			},
		},
	}
}<|MERGE_RESOLUTION|>--- conflicted
+++ resolved
@@ -34,17 +34,11 @@
 	if err != nil {
 		return nil, err
 	}
-
-<<<<<<< HEAD
 	if len(series) == 0 {
 		return []*types.MetricData{}, nil
 	}
 
-	r := *series[0]
-	r.Name = fmt.Sprintf("%s(%s)", e.Target(), e.RawArgs())
-=======
 	r := series[0].CopyName(e.Target() + "(" + e.RawArgs() + ")")
->>>>>>> e33e8818
 	r.Values = make([]float64, len(series[0].Values))
 
 	commonTags := helper.GetCommonTags(series)
