package timeShift

import (
	"context"
	"strconv"

	"github.com/lomik/zapwriter"
	"github.com/spf13/viper"
	"go.uber.org/zap"

	"github.com/grafana/carbonapi/expr/helper"
	"github.com/grafana/carbonapi/expr/interfaces"
	"github.com/grafana/carbonapi/expr/types"
	"github.com/grafana/carbonapi/pkg/parser"
)

type timeShift struct {
	interfaces.FunctionBase

	config timeShiftConfig
}

func GetOrder() interfaces.Order {
	return interfaces.Any
}

type timeShiftConfig struct {
	ResetEndDefaultValue *bool
}

func New(configFile string) []interfaces.FunctionMetadata {
	logger := zapwriter.Logger("functionInit").With(zap.String("function", "timeShift"))
	res := make([]interfaces.FunctionMetadata, 0)
	f := &timeShift{}
	functions := []string{"timeShift"}
	for _, n := range functions {
		res = append(res, interfaces.FunctionMetadata{Name: n, F: f})
	}

	cfg := timeShiftConfig{}
	v := viper.New()
	v.SetConfigFile(configFile)
	err := v.ReadInConfig()
	if err != nil {
		logger.Info("failed to read config file, using default",
			zap.Error(err),
		)
	} else {
		err = v.Unmarshal(&cfg)
		if err != nil {
			logger.Fatal("failed to parse config",
				zap.Error(err),
			)
			return nil
		}

		f.config = cfg
	}

	if cfg.ResetEndDefaultValue == nil {
		// TODO(civil): Change default value in 0.15
		v := false
		f.config.ResetEndDefaultValue = &v
		logger.Warn("timeShift function in graphite-web have a default value for resetEnd set to true." +
			"carbonapi currently forces this to be false. This behavior will change in next major release (0.15)" +
			"to be compatible with graphite-web. Please change your dashboards to explicitly pass resetEnd parameter" +
			"or create a config file for this function that sets it to false." +
			"Please see https://github.com/grafana/carbonapi/blob/main/doc/configuration.md#example-for-timeshift")
	}

	return res
}

// timeShift(seriesList, timeShift, resetEnd=True)
func (f *timeShift) Do(ctx context.Context, e parser.Expr, from, until int64, values map[parser.MetricRequest][]*types.MetricData) ([]*types.MetricData, error) {
	// FIXME(civil): support alignDst

	offs, err := e.GetIntervalArg(1, -1)
	if err != nil {
		return nil, err
	}
	offsStr := strconv.Itoa(int(offs))

	resetEnd, err := e.GetBoolArgDefault(2, *f.config.ResetEndDefaultValue)
	if err != nil {
		return nil, err
	}
	resetEndStr := strconv.FormatBool(resetEnd)

	arg, err := helper.GetSeriesArg(ctx, e.Arg(0), from+int64(offs), until+int64(offs), values)
	if err != nil {
		return nil, err
	}
	results := make([]*types.MetricData, len(arg))

<<<<<<< HEAD
	for _, a := range arg {
		r := a.CopyLink()
		r.Name = fmt.Sprintf("timeShift(%s,'%d',%v)", a.Name, offs, resetEnd)
=======
	for n, a := range arg {
		r := *a
		r.Name = "timeShift(" + a.Name + ",'" + offsStr + "'," + resetEndStr + ")"
>>>>>>> e33e8818
		r.StartTime = a.StartTime - int64(offs)
		r.StopTime = a.StopTime - int64(offs)
		if resetEnd && r.StopTime > until {
			r.StopTime = until
		}
		length := int((r.StopTime - r.StartTime) / r.StepTime)
		if length < 0 {
			continue
		}
		r.Values = r.Values[:length]
<<<<<<< HEAD
		r.Tags["timeshift"] = fmt.Sprintf("%d", offs)
		results = append(results, r)
=======
		results[n] = &r
>>>>>>> e33e8818
	}

	return results, nil
}

// Description is auto-generated description, based on output of https://github.com/graphite-project/graphite-web
func (f *timeShift) Description() map[string]types.FunctionDescription {
	return map[string]types.FunctionDescription{
		"timeShift": {
			Description: "Takes one metric or a wildcard seriesList, followed by a quoted string with the\nlength of time (See ``from / until`` in the render\\_api_ for examples of time formats).\n\nDraws the selected metrics shifted in time. If no sign is given, a minus sign ( - ) is\nimplied which will shift the metric back in time. If a plus sign ( + ) is given, the\nmetric will be shifted forward in time.\n\nWill reset the end date range automatically to the end of the base stat unless\nresetEnd is False. Example case is when you timeshift to last week and have the graph\ndate range set to include a time in the future, will limit this timeshift to pretend\nending at the current time. If resetEnd is False, will instead draw full range including\nfuture time.\n\nBecause time is shifted by a fixed number of seconds, comparing a time period with DST to\na time period without DST, and vice-versa, will result in an apparent misalignment. For\nexample, 8am might be overlaid with 7am. To compensate for this, use the alignDST option.\n\nUseful for comparing a metric against itself at a past periods or correcting data\nstored at an offset.\n\nExample:\n\n.. code-block:: none\n\n  &target=timeShift(Sales.widgets.largeBlue,\"7d\")\n  &target=timeShift(Sales.widgets.largeBlue,\"-7d\")\n  &target=timeShift(Sales.widgets.largeBlue,\"+1h\")",
			Function:    "timeShift(seriesList, timeShift, resetEnd=True, alignDST=False)",
			Group:       "Transform",
			Module:      "graphite.render.functions",
			Name:        "timeShift",
			Params: []types.FunctionParam{
				{
					Name:     "seriesList",
					Required: true,
					Type:     types.SeriesList,
				},
				{
					Name:     "timeShift",
					Required: true,
					Suggestions: types.NewSuggestions(
						"1h",
						"6h",
						"12h",
						"1d",
						"2d",
						"7d",
						"14d",
						"30d",
					),
					Type: types.Interval,
				},
				{
					Default: types.NewSuggestion(*f.config.ResetEndDefaultValue),
					Name:    "resetEnd",
					Type:    types.Boolean,
				},
				/*
					{
						Default: types.NewSuggestion(false),
						Name:    "alignDst",
						Type:    types.Boolean,
					},
				*/
			},
			NameChange:   true, // name changed
			ValuesChange: true, // values changed
		},
	}
}<|MERGE_RESOLUTION|>--- conflicted
+++ resolved
@@ -2,6 +2,7 @@
 
 import (
 	"context"
+	"fmt"
 	"strconv"
 
 	"github.com/lomik/zapwriter"
@@ -93,15 +94,9 @@
 	}
 	results := make([]*types.MetricData, len(arg))
 
-<<<<<<< HEAD
-	for _, a := range arg {
+	for n, a := range arg {
 		r := a.CopyLink()
-		r.Name = fmt.Sprintf("timeShift(%s,'%d',%v)", a.Name, offs, resetEnd)
-=======
-	for n, a := range arg {
-		r := *a
 		r.Name = "timeShift(" + a.Name + ",'" + offsStr + "'," + resetEndStr + ")"
->>>>>>> e33e8818
 		r.StartTime = a.StartTime - int64(offs)
 		r.StopTime = a.StopTime - int64(offs)
 		if resetEnd && r.StopTime > until {
@@ -112,12 +107,10 @@
 			continue
 		}
 		r.Values = r.Values[:length]
-<<<<<<< HEAD
+
 		r.Tags["timeshift"] = fmt.Sprintf("%d", offs)
-		results = append(results, r)
-=======
-		results[n] = &r
->>>>>>> e33e8818
+		results[n] = r
+
 	}
 
 	return results, nil
